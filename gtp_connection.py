"""
Module for playing games of Go using GoTextProtocol

This code is based off of the gtp module in the Deep-Go project
by Isaac Henrion and Aamos Storkey at the University of Edinburgh.
"""
import traceback
import sys
import os
from board import GoBoard
from board_util import GoBoardUtil, BLACK, WHITE, EMPTY, BORDER, FLOODFILL
import numpy as np
import re

class GtpConnection():

    def __init__(self, go_engine,outfile = '/tmp/gtp_log', debug_mode = False):
        """
        object that plays Go using GTP

        Parameters
        ----------
        go_engine : GoPlayer
            a program that is capable of playing go by reading GTP commands
        komi : float
            komi used for the current game
        board: GoBoard
            SIZExSIZE array representing the current board state
        """
        mode='w'
        self.stdout = sys.stdout
        #sys.stdout = outfile
        self._debug_mode = debug_mode
        self.file = open(outfile, mode)
        #self.stderr = sys.stderr
        sys.stdout = self
        self.go_engine = go_engine
        self.komi = 0
        self.board = GoBoard(3) #TODO: chang default size back to 7
        self.commands = {
            "protocol_version": self.protocol_version_cmd,
            "quit": self.quit_cmd,
            "name": self.name_cmd,
            "boardsize": self.boardsize_cmd,
            "showboard": self.showboard_cmd,
            "clear_board": self.clear_board_cmd,
            "komi": self.komi_cmd,
            "version": self.version_cmd,
            "known_command": self.known_command_cmd,
            "set_free_handicap": self.set_free_handicap,
            "genmove": self.genmove_cmd,
            "list_commands": self.list_commands_cmd,
            "play": self.play_cmd,
            "final_score": self.final_score_cmd,
            "legal_moves": self.legal_moves_cmd
        }

        # used for argument checking
        # values: (required number or arguments, error message on argnum failure)
        self.argmap = {
            #"boardsize": (1, 'Usage: boardsize INT'),
            "komi": (1, 'Usage: komi FLOAT'),
            "known_command": (1, 'Usage: known_command CMD_NAME'),
            "set_free_handicap": (1, 'Usage: set_free_handicap MOVE (e.g. A4)'),
            "genmove": (1, 'Usage: genmove {w,b}'),
            #"play": (2, 'Usage: play {b,w} MOVE'),  --> original

            #"play": (2, ' wrong number of arguments'), # changed to make it clearer what error its referring to, -Kaleb

            #"play": (2, ' wrong number of arguments'), # changed to make it clearer what error its referring to, -Kaleb

            
            #"legal_moves": (1, 'Usage: legal_moves {w,b}')
        }
    
    def __del__(self):
        sys.stdout = self.stdout
        self.file.close()

    def write(self, data):
        self.file.write(data)
        self.stdout.write(data) 

    def flush(self,):
        self.stdout.flush()
        self.file.flush()

    def start_connection(self):
        """
        start a GTP connection. This function is what continuously monitors the user's
        input of commands.
        """
        self.debug_msg("Start up successful...\n\n")
        line = sys.stdin.readline()
        while line:
            self.get_cmd(line)
            line = sys.stdin.readline()

    def get_cmd(self, command):
        """
        parse the command and execute it

        Arguments
        ---------
        command : str
            the raw command to parse/execute
        """
        if len(command.strip(' \r\t')) == 0:
            return
        if command[0] == '#':
            return
        # Strip leading numbers from regression tests
        if command[0].isdigit():
            command = re.sub("^\d+", "", command).lstrip()

        elements = command.split()
        if not elements:
            return
        command_name = elements[0]; args = elements[1:]
        if self.arg_error(command_name, len(args)):
            # another failed attempt at errors -- kaleb
            # print(' ', args, " wrong number of arguments")
            # player_errors(2, None, None, args)
            # sys.stdout.flush()
            return
        if command_name in self.commands:
            try:
                self.commands[command_name](args)
            except Exception as e:
                self.debug_msg("Error executing command {}\n".format(str(e)))
                self.debug_msg("Stack Trace:\n{}\n".format(traceback.format_exc()))
                raise e
        else:
            self.debug_msg("Unknown command: {}\n".format(command_name))
            self.error('Unknown command')
            sys.stdout.flush()

    def arg_error(self, cmd, argnum):
        """
        checker funciton for the number of arguments given to a command

        Arguments
        ---------
        cmd : str
            the command name
        argnum : int
            number of parsed argument

        Returns
        -------
        True if there was an argument error
        False otherwise
        """
        if cmd in self.argmap and self.argmap[cmd][0] > argnum:
                #self.error(self.argmap[cmd][1])
                self.error(self.argmap[cmd][1])
                return True
        return False

    def debug_msg(self, msg=''):
        """ Write a msg to the debug stream """
        if self._debug_mode:
            sys.stderr.write(msg); sys.stderr.flush()

    def error(self, error_msg=''):
        """ Send error msg to stdout and through the GTP connection. """
        sys.stdout.write('? {}\n\n'.format(error_msg)); sys.stdout.flush()
        # sys.stdout.write('illegal move')
        # original sys.stdout.write('illegal move: [input]  {}\n\n'.format(error_msg)); sys.stdout.flush()
        # sys.stdout.write('illegal move: '+elements[0]+' {}\n\n'.format(error_msg))

    def respond(self, response=''):
        """ Send msg to stdout """
        #sys.stdout.write("worrrrrrrrdddddddddsssss")
        sys.stdout.write('= {}\n\n'.format(response)); sys.stdout.flush()

    def reset(self, size):
        """
        Resets the state of the GTP to a starting board

        Arguments
        ---------
        size : int
            the boardsize to reinitialize the state to
        """
        self.board.reset(size)

    def protocol_version_cmd(self, args):
        """ Return the GTP protocol version being used (always 2) """
        self.respond('2')

    def quit_cmd(self, args):
        """ Quit game and exit the GTP interface """
        self.respond()
        exit()

    def name_cmd(self, args):
        """ Return the name of the player """
        self.respond(self.go_engine.name)

    def version_cmd(self, args):
        """ Return the version of the player """
        self.respond(self.go_engine.version)

    def clear_board_cmd(self, args):
        """ clear the board """
        self.reset(self.board.size)
        self.respond()

    def boardsize_cmd(self, args):
        """
        Reset the game and initialize with a new boardsize

        Arguments
        ---------
        args[0] : int
            size of reinitialized board
        """
        self.reset(int(args[0]))
        self.respond()

    def showboard_cmd(self, args):
        self.respond('\n' + str(self.board.get_twoD_board()))

    def komi_cmd(self, args):
        """
        Set the komi for the game

        Arguments
        ---------
        args[0] : float
            komi value
        """
        self.komi = float(args[0])
        self.respond()

    def known_command_cmd(self, args):
        """
        Check if a command is known to the GTP interface

        Arguments
        ---------
        args[0] : str
            the command name to check for
        """
        if args[0] in self.commands:
            self.respond("true")
        else:
            self.respond("false")

    def list_commands_cmd(self, args):
        """ list all supported GTP commands """
        self.respond(' '.join(list(self.commands.keys())))

    def set_free_handicap(self, args):
        """
        clear the board and set free handicap for the game

        Arguments
        ---------
        args[0] : str
            the move to handicap (e.g. B2)
        """
        self.board.reset(self.board.size)
        for point in args:
            move = GoBoardUtil.move_to_coord(point, self.board.size)
            point = self.board._coord_to_point(*move)
            if not self.board.move(point, BLACK):
                self.debug_msg("Illegal Move: {}\nBoard:\n{}\n".format(move, str(self.board.get_twoD_board())))
                # print("if not self.board.move --- in set_free_handicap")
                # self.debug_msg("Illegal Move: {}\nBoard:\n{}\n".format(move, str(self.board.get_twoD_board())))
        self.respond()

    def legal_moves_cmd(self, args):
        """
        list legal moves for the given color
        Arguments
        ---------
        args[0] : {'b','w'}
            the color to play the move as
            it gets converted to  Black --> 1 White --> 2
            color : {0,1}
            board_color : {'b','w'}
        """
        try:
            ####some error checking code below -adam
            if len(args) != 1:
                self.respond("illegal move: %s wrong number of arguments "%(args[0]))#, args[1]))
               # self.respond(
                #    "illegal move: {} wrong number of arguments".format(args))
                return
            ####end error checking code -adam
            #
            board_color = args[0].lower()
            color= GoBoardUtil.color_to_int(board_color)
            moves=GoBoardUtil.generate_legal_moves(self.board,color)
            self.respond(moves)
        except Exception as e:
            self.respond('Error: {}'.format(str(e)))

    def play_cmd(self, args):
        """
        play a move as the given color

        Arguments
        ---------
        args[0] : {'b','w'}
            the color to play the move as
            it gets converted to  Black --> 1 White --> 2
            color : {0,1}
            board_color : {'b','w'}
        args[1] : str
            the move to play (e.g. A5)
        """
        try:
            ####some error checking code below -adam
            print("arg check")
            if len(args) < 2:
                print("kaleb here in the print satement after arg check")
                self.respond("illegal move: %s wrong number of arguments"%(args[0]))

               # self.respond(
                   # "illegal move: {} wrong number of arguments".format(args))
                return
            ####end error checking code -adam
            ####start error checking code -adam
            print("color check")
            if args[0].lower() != 'b':
                if args[0].lower() != 'w':
                    print(args[0])
                    self.respond("illegal move: %s %s wrong color"%(args[0], args[1]))
                   # self.respond(
                     #   "illegal move: {} wrong color".format(args))
                    return
            ####end error checking code -adam
            board_color = args[0].lower()
            ####start error checking code -adam
            check_coor, msg = GoBoardUtil.move_to_coord(args[1],self.board.size)
            print("bound check")
            if msg == "bounds":
<<<<<<< HEAD
                self.respond(
                    "illegal move: {} wrong coordinate".format(args))
=======
                self.respond("illegal move: %s %s wrong coordinate"%(args[0], args[1]))
               # self.respond(
                   # "illegal move: {} wrong coordinate".format(args[1]))
>>>>>>> 9fa0003d
                return
            #if args[0] != "" or args[0] != 'w":
            #    self.respond(
            #        "illegal move: {} wrong color".format(args))
            #    return
            board_move = args[1]
            # self.respond("2") remove
            color= GoBoardUtil.color_to_int(board_color)
            #player_errors(3, 2, args[1], args) #TODO: here. '2' to try and force it to work 
            #TODO: hi need to fix the pass as passing isn't allowed - adam
            print("pass check")
            if args[1].lower()=='pass':
                #self.debug_msg("Player {} is passing\n".format(args[0]))
                #self.respond()
                 #self.respond("game over, no passing allowed scrub")
                print("kaleb here with another fantastic print statement for args[0]: ", args[0]) 
                self.respond("illegal move: %s no passing"%(args[0]))
                return
            move = GoBoardUtil.move_to_coord(args[1], self.board.size)
            print(move)
            print("move check 1")
            if move:
                move = self.board._coord_to_point(move[0],move[1])
            # move == None on pass
            else:
                #not sure what this does -adam
                self.error("Error in executing the move %s, check given move: %s"%(move,args[1]))
                return
            ####trying idea for error handling here -adam
<<<<<<< HEAD
     ###############everything works up to here       
            print("move check")
            #if not self.board.move(move, color):
            #    # self.respond("Illegal Move: {}".format(board_move), msg)
            #    self.respond("Illegal Move: {}".format(board_move))
            #    return
            temp = self.board.move(move,color)
            print(temp)
            if not _:
                # self.respond("Illegal Move: {}".format(board_move), msg)
                self.respond("Illegal Move: {}".format(board_move))
=======
            print("move check 2")
            move_check, err_msg = self.board.move(move, color)
            print("occupied check")
            if msg == "occupied":
                print("in occupied")
                self.respond("illegal move: %s %s capture".format(args[0],args[1]))
                #self.respond("illegal move: {0} {1} occupied".format(
                #    board_color, board_move) + " ")
                return
            print("misc check")
            if not self.board.move(move, color):
                self.respond("illegal move: %s %s capture".format(args[0],args[1]))
                #self.respond("Illegal Move: {}".format(board_move) + " ")
                return
            print("captured check")
            if msg == "captured":
                self.respond("illegal move: %s %s capture".format(args[0],args[1]))
                
                #self.respond("illegal move: {0} {1} capture".format(args[0],args[1]))
                return
            print("suicide check")
            if msg == "suicide":
                self.respond("illegal move: %s %s suicide".format(args[0],args[1]))
                
                #self.respond("illegal move: {0} {1} suicide".format(args[0],args[1]))
>>>>>>> 9fa0003d
                return
            else:
                self.debug_msg("Move: {}\nBoard:\n{}\n".format(board_move, str(self.board.get_twoD_board())))
            #next 2 lines are for determining if end game state
            if GoBoardUtil.generate_random_move(self.board, GoBoardUtil.opponent(color)) == None:
                self.final_score_cmd([])
            self.respond()
        except Exception as e:
            #  player_errors(1) -> attempt to get error woriking for occupied with hack, didnt really - kaleb
            #  here
            self.respond('{}'.format(str(e)))
            #self.respond("illegal move: {} ".format(str(e)))#+args[1])#+" wrong colour") # issue was printed wrong colour for multiople errors - kaleb
            pass
            
            

    def final_score_cmd(self, args):
        #using final_score function aggressively, pretty much a hack -adam
       # self.respond("Game Over. Winner by last move: " + self.board.final_score(self.komi))
       # self.respond("Thanks for playing, Goodbye.")
        #self.respond("ＡＥＳＴＨＥＴＩＣ")
        self.respond("")
        #quit()

    def genmove_cmd(self, args):
        """
        generate a move for the specified color

        Arguments
        ---------
        args[0] : {'b','w'}
            the color to generate a move for
            it gets converted to  Black --> 1 White --> 2
            color : {0,1}
            board_color : {'b','w'}
        """
        try:
            board_color = args[0].lower()
            color = GoBoardUtil.color_to_int(board_color)
            self.debug_msg("Board:\n{}\nko: {}\n".format(str(self.board.get_twoD_board()),
                                                          self.board.ko_constraint))
            move = self.go_engine.get_move(self.board, color)
            if move is None:
            # a bit of a hack here, as like a "secondary" check if the random ai goes rogue and tries a pass move. -adam
                self.respond("Computer tried to pass. No passing allowed.")
                #self.respond("Lol no moves left GG gtfo with that pass bullshit.")
                self.final_score_cmd([])
                #quit()
                #return

            if not self.board.check_legal(move, color):
                move = self.board._point_to_coord(move)
                board_move = GoBoardUtil.format_point(move)
                self.respond("Illegal move: {}".format(board_move))
                raise RuntimeError("Illegal move given by engine")

            # move is legal; play it
            self.debug_msg("Color: " + board_color + " ")
            self.board.move(move,color)
            self.debug_msg("Move: {}\nBoard: \n{}\n".format(move, str(self.board.get_twoD_board())))
            move = self.board._point_to_coord(move)
            board_move = GoBoardUtil.format_point(move)
            self.respond(board_move)
            #the next 2 lines determine if game state is over -adam
            if GoBoardUtil.generate_random_move(self.board, GoBoardUtil.opponent(color)) == None:
                self.final_score_cmd([])
        except Exception as e:
            self.respond('Error: {}'.format(str(e)))

<|MERGE_RESOLUTION|>--- conflicted
+++ resolved
@@ -337,15 +337,9 @@
             ####start error checking code -adam
             check_coor, msg = GoBoardUtil.move_to_coord(args[1],self.board.size)
             print("bound check")
-            if msg == "bounds":
-<<<<<<< HEAD
-                self.respond(
-                    "illegal move: {} wrong coordinate".format(args))
-=======
+            if msg == "bounds": 
                 self.respond("illegal move: %s %s wrong coordinate"%(args[0], args[1]))
-               # self.respond(
-                   # "illegal move: {} wrong coordinate".format(args[1]))
->>>>>>> 9fa0003d
+                # self.respond()
                 return
             #if args[0] != "" or args[0] != 'w":
             #    self.respond(
@@ -375,7 +369,6 @@
                 self.error("Error in executing the move %s, check given move: %s"%(move,args[1]))
                 return
             ####trying idea for error handling here -adam
-<<<<<<< HEAD
      ###############everything works up to here       
             print("move check")
             #if not self.board.move(move, color):
@@ -387,33 +380,6 @@
             if not _:
                 # self.respond("Illegal Move: {}".format(board_move), msg)
                 self.respond("Illegal Move: {}".format(board_move))
-=======
-            print("move check 2")
-            move_check, err_msg = self.board.move(move, color)
-            print("occupied check")
-            if msg == "occupied":
-                print("in occupied")
-                self.respond("illegal move: %s %s capture".format(args[0],args[1]))
-                #self.respond("illegal move: {0} {1} occupied".format(
-                #    board_color, board_move) + " ")
-                return
-            print("misc check")
-            if not self.board.move(move, color):
-                self.respond("illegal move: %s %s capture".format(args[0],args[1]))
-                #self.respond("Illegal Move: {}".format(board_move) + " ")
-                return
-            print("captured check")
-            if msg == "captured":
-                self.respond("illegal move: %s %s capture".format(args[0],args[1]))
-                
-                #self.respond("illegal move: {0} {1} capture".format(args[0],args[1]))
-                return
-            print("suicide check")
-            if msg == "suicide":
-                self.respond("illegal move: %s %s suicide".format(args[0],args[1]))
-                
-                #self.respond("illegal move: {0} {1} suicide".format(args[0],args[1]))
->>>>>>> 9fa0003d
                 return
             else:
                 self.debug_msg("Move: {}\nBoard:\n{}\n".format(board_move, str(self.board.get_twoD_board())))
