--- conflicted
+++ resolved
@@ -64,11 +64,11 @@
             "set_free_handicap": (1, 'Usage: set_free_handicap MOVE (e.g. A4)'),
             "genmove": (1, 'Usage: genmove {w,b}'),
             #"play": (2, 'Usage: play {b,w} MOVE'),  --> original
-<<<<<<< HEAD
-            z"play": (2, ' wrong number of arguments'), # changed to make it clearer what error its referring to, -Kaleb
-=======
+
             #"play": (2, ' wrong number of arguments'), # changed to make it clearer what error its referring to, -Kaleb
->>>>>>> c017f1f4
+
+            #"play": (2, ' wrong number of arguments'), # changed to make it clearer what error its referring to, -Kaleb
+
             
             #"legal_moves": (1, 'Usage: legal_moves {w,b}')
         }
