"""
Module for playing games of Go using GoTextProtocol

This code is based off of the gtp module in the Deep-Go project
by Isaac Henrion and Aamos Storkey at the University of Edinburgh.
"""
import traceback
import sys
import os
from board import GoBoard
from board_util import GoBoardUtil, BLACK, WHITE, EMPTY, BORDER, FLOODFILL
import numpy as np
import re

class GtpConnection():

    def __init__(self, go_engine,outfile = '/tmp/gtp_log', debug_mode = False):
        """
        object that plays Go using GTP

        Parameters
        ----------
        go_engine : GoPlayer
            a program that is capable of playing go by reading GTP commands
        komi : float
            komi used for the current game
        board: GoBoard
            SIZExSIZE array representing the current board state
        """
        mode='w'
        self.stdout = sys.stdout
        #sys.stdout = outfile
        self._debug_mode = debug_mode
        self.file = open(outfile, mode)
        #self.stderr = sys.stderr
        sys.stdout = self
        self.go_engine = go_engine
        self.komi = 0
        self.board = GoBoard(3) #TODO: chang default size back to 7
        self.commands = {
            "protocol_version": self.protocol_version_cmd,
            "quit": self.quit_cmd,
            "name": self.name_cmd,
            "boardsize": self.boardsize_cmd,
            "showboard": self.showboard_cmd,
            "clear_board": self.clear_board_cmd,
            "komi": self.komi_cmd,
            "version": self.version_cmd,
            "known_command": self.known_command_cmd,
            "set_free_handicap": self.set_free_handicap,
            "genmove": self.genmove_cmd,
            "list_commands": self.list_commands_cmd,
            "play": self.play_cmd,
            "final_score": self.final_score_cmd,
            "legal_moves": self.legal_moves_cmd
        }

        # used for argument checking
        # values: (required number or arguments, error message on argnum failure)
        self.argmap = {
            #"boardsize": (1, 'Usage: boardsize INT'),
            "komi": (1, 'Usage: komi FLOAT'),
            "known_command": (1, 'Usage: known_command CMD_NAME'),
            "set_free_handicap": (1, 'Usage: set_free_handicap MOVE (e.g. A4)'),
            "genmove": (1, 'Usage: genmove {w,b}'),
            #"play": (2, 'Usage: play {b,w} MOVE'),  --> original
            #"play": (2, ' wrong number of arguments'), # changed to make it clearer what error its referring to, -Kaleb
            
            #"legal_moves": (1, 'Usage: legal_moves {w,b}')
        }
    
    def __del__(self):
        sys.stdout = self.stdout
        self.file.close()

    def write(self, data):
        self.file.write(data)
        self.stdout.write(data) 

    def flush(self,):
        self.stdout.flush()
        self.file.flush()

    def start_connection(self):
        """
        start a GTP connection. This function is what continuously monitors the user's
        input of commands.
        """
        self.debug_msg("Start up successful...\n\n")
        line = sys.stdin.readline()
        while line:
            self.get_cmd(line)
            line = sys.stdin.readline()

    def get_cmd(self, command):
        """
        parse the command and execute it

        Arguments
        ---------
        command : str
            the raw command to parse/execute
        """
        if len(command.strip(' \r\t')) == 0:
            return
        if command[0] == '#':
            return
        # Strip leading numbers from regression tests
        if command[0].isdigit():
            command = re.sub("^\d+", "", command).lstrip()

        elements = command.split()
        if not elements:
            return
        command_name = elements[0]; args = elements[1:]
        if self.arg_error(command_name, len(args)):
            # another failed attempt at errors -- kaleb
            # print(' ', args, " wrong number of arguments")
            # player_errors(2, None, None, args)
            # sys.stdout.flush()
            return
        if command_name in self.commands:
            try:
                self.commands[command_name](args)
            except Exception as e:
                self.debug_msg("Error executing command {}\n".format(str(e)))
                self.debug_msg("Stack Trace:\n{}\n".format(traceback.format_exc()))
                raise e
        else:
            self.debug_msg("Unknown command: {}\n".format(command_name))
            self.error('Unknown command')
            sys.stdout.flush()

    def arg_error(self, cmd, argnum):
        """
        checker funciton for the number of arguments given to a command

        Arguments
        ---------
        cmd : str
            the command name
        argnum : int
            number of parsed argument

        Returns
        -------
        True if there was an argument error
        False otherwise
        """
        if cmd in self.argmap and self.argmap[cmd][0] > argnum:
<<<<<<< HEAD
                #print("yoyoyo what up from the south side", self.argmap[cmd][1]) #kaleb
                #self.error(self.argmap[cmd][1])
=======
             #   print("yoyoyo what up from the south side", self.argmap[cmd][1]) #kaleb
                self.error(self.argmap[cmd][1])
>>>>>>> 942c6de5
                return True
        return False

    def debug_msg(self, msg=''):
        """ Write a msg to the debug stream """
        if self._debug_mode:
            sys.stderr.write(msg); sys.stderr.flush()

    def error(self, error_msg=''):
        """ Send error msg to stdout and through the GTP connection. """
        sys.stdout.write('? {}\n\n'.format(error_msg)); sys.stdout.flush()
        # sys.stdout.write('illegal move')
        # original sys.stdout.write('illegal move: [input]  {}\n\n'.format(error_msg)); sys.stdout.flush()
        # sys.stdout.write('illegal move: '+elements[0]+' {}\n\n'.format(error_msg))

    def respond(self, response=''):
        """ Send msg to stdout """
        #sys.stdout.write("worrrrrrrrdddddddddsssss")
        sys.stdout.write('= {}\n\n'.format(response)); sys.stdout.flush()

    def reset(self, size):
        """
        Resets the state of the GTP to a starting board

        Arguments
        ---------
        size : int
            the boardsize to reinitialize the state to
        """
        self.board.reset(size)

    def protocol_version_cmd(self, args):
        """ Return the GTP protocol version being used (always 2) """
        self.respond('2')

    def quit_cmd(self, args):
        """ Quit game and exit the GTP interface """
        self.respond()
        exit()

    def name_cmd(self, args):
        """ Return the name of the player """
        self.respond(self.go_engine.name)

    def version_cmd(self, args):
        """ Return the version of the player """
        self.respond(self.go_engine.version)

    def clear_board_cmd(self, args):
        """ clear the board """
        self.reset(self.board.size)
        self.respond()

    def boardsize_cmd(self, args):
        """
        Reset the game and initialize with a new boardsize

        Arguments
        ---------
        args[0] : int
            size of reinitialized board
        """
        self.reset(int(args[0]))
        self.respond()

    def showboard_cmd(self, args):
        self.respond('\n' + str(self.board.get_twoD_board()))

    def komi_cmd(self, args):
        """
        Set the komi for the game

        Arguments
        ---------
        args[0] : float
            komi value
        """
        self.komi = float(args[0])
        self.respond()

    def known_command_cmd(self, args):
        """
        Check if a command is known to the GTP interface

        Arguments
        ---------
        args[0] : str
            the command name to check for
        """
        if args[0] in self.commands:
            self.respond("true")
        else:
            self.respond("false")

    def list_commands_cmd(self, args):
        """ list all supported GTP commands """
        self.respond(' '.join(list(self.commands.keys())))

    def set_free_handicap(self, args):
        """
        clear the board and set free handicap for the game

        Arguments
        ---------
        args[0] : str
            the move to handicap (e.g. B2)
        """
        self.board.reset(self.board.size)
        for point in args:
            move = GoBoardUtil.move_to_coord(point, self.board.size)
            point = self.board._coord_to_point(*move)
            if not self.board.move(point, BLACK):
                self.debug_msg("Illegal Move: {}\nBoard:\n{}\n".format(move, str(self.board.get_twoD_board())))
                # print("if not self.board.move --- in set_free_handicap")
                # self.debug_msg("Illegal Move: {}\nBoard:\n{}\n".format(move, str(self.board.get_twoD_board())))
        self.respond()

    def legal_moves_cmd(self, args):
        """
        list legal moves for the given color
        Arguments
        ---------
        args[0] : {'b','w'}
            the color to play the move as
            it gets converted to  Black --> 1 White --> 2
            color : {0,1}
            board_color : {'b','w'}
        """
        try:
            ####some error checking code below -adam
            if len(args) != 1:
                self.respond(
                    "illegal move: {} wrong number of arguments".format(args))
                return
            ####end error checking code -adam
            #
            board_color = args[0].lower()
            color= GoBoardUtil.color_to_int(board_color)
            moves=GoBoardUtil.generate_legal_moves(self.board,color)
            self.respond(moves)
        except Exception as e:
            self.respond('Error: {}'.format(str(e)))

    def play_cmd(self, args):
        """
        play a move as the given color

        Arguments
        ---------
        args[0] : {'b','w'}
            the color to play the move as
            it gets converted to  Black --> 1 White --> 2
            color : {0,1}
            board_color : {'b','w'}
        args[1] : str
            the move to play (e.g. A5)
        """
        try:
            ####some error checking code below -adam
            print("arg check")
            if len(args) < 2:
                self.respond(
                    "illegal move: {} wrong number of arguments".format(args))
                return
            ####end error checking code -adam
            ####start error checking code -adam
            print("color check")
            if args[0].lower() != 'b':
                if args[0].lower() != 'w':
                    print(args[0])
                    self.respond(
                        "illegal move: {} wrong color".format(args))
                    return
            ####end error checking code -adam
            board_color = args[0].lower()
            ####start error checking code -adam
            check_coor, msg = GoBoardUtil.move_to_coord(args[1],self.board.size)
            print("bound check")
            if msg == "bounds":
                self.respond(
                    "illegal move: {} wrong coordinate".format(args[1]))
                return
            #if args[0] != "" or args[0] != 'w":
            #    self.respond(
            #        "illegal move: {} wrong color".format(args))
            #    return
            board_move = args[1]
            # self.respond("2") remove
            color= GoBoardUtil.color_to_int(board_color)
            #player_errors(3, 2, args[1], args) #TODO: here. '2' to try and force it to work 
            #TODO: hi need to fix the pass as passing isn't allowed - adam
            print("pass check")
            if args[1].lower()=='pass':
                #self.debug_msg("Player {} is passing\n".format(args[0]))
                #self.respond()
                 #self.respond("game over, no passing allowed scrub")
                self.respond("illegal move: %s no passing"%(args[0]))
                return
            move = GoBoardUtil.move_to_coord(args[1], self.board.size)
            print("move check 1")
            if move:
                move = self.board._coord_to_point(move[0],move[1])
            # move == None on pass
            else:
                #not sure what this does -adam
                self.error("Error in executing the move %s, check given move: %s"%(move,args[1]))
                return
            ####trying idea for error handling here -adam
            print("move check 2")
            move_check, err_msg = self.board.move(move, color)
            print("occupied check")
            if msg == "occupied":
                self.respond("illegal move: {0} {1} occupied".format(
                    board_color, board_move) + " ")
                return
            print("misc check")
            if not self.board.move(move, color):
                # self.respond("Illegal Move: {}".format(board_move), msg)
                self.respond("Illegal Move: {}".format(board_move) + " ")
                return
            print("captured check")
            if msg == "captured":
                self.respond("illegal move: {0} {1} capture".format(args[0],args[1]))
                return
            print("suicide check")
            if msg == "suicide":
                self.respond("illegal move: {0} {1} suicide".format(args[0],args[1]))
                return
            ####end the idea here -adam
            else:
                self.debug_msg("Move: {}\nBoard:\n{}\n".format(board_move, str(self.board.get_twoD_board())))
            #next 2 lines are for determining if end game state
            if GoBoardUtil.generate_random_move(self.board, GoBoardUtil.opponent(color)) == None:
                self.final_score_cmd([])
            self.respond()
        except Exception as e:
            #  player_errors(1) -> attempt to get error woriking for occupied with hack, didnt really - kaleb
            #  here
            self.respond('{}'.format(str(e)))
            #self.respond("illegal move: {} ".format(str(e)))#+args[1])#+" wrong colour") # issue was printed wrong colour for multiople errors - kaleb
            pass
            
            

    def final_score_cmd(self, args):
        #using final_score function aggressively, pretty much a hack -adam
        self.respond("Game Over. Winner by last move: " + self.board.final_score(self.komi))
       # self.respond("Thanks for playing, Goodbye.")
        #self.respond("ＡＥＳＴＨＥＴＩＣ")
        self.respond("")
        #quit()

    def genmove_cmd(self, args):
        """
        generate a move for the specified color

        Arguments
        ---------
        args[0] : {'b','w'}
            the color to generate a move for
            it gets converted to  Black --> 1 White --> 2
            color : {0,1}
            board_color : {'b','w'}
        """
        try:
            board_color = args[0].lower()
            color = GoBoardUtil.color_to_int(board_color)
            self.debug_msg("Board:\n{}\nko: {}\n".format(str(self.board.get_twoD_board()),
                                                          self.board.ko_constraint))
            move = self.go_engine.get_move(self.board, color)
            if move is None:
            # a bit of a hack here, as like a "secondary" check if the random ai goes rogue and tries a pass move. -adam
                self.respond("Computer tried to pass. No passing allowed.")
                #self.respond("Lol no moves left GG gtfo with that pass bullshit.")
                self.final_score_cmd([])
                #quit()
                #return

            if not self.board.check_legal(move, color):
                move = self.board._point_to_coord(move)
                board_move = GoBoardUtil.format_point(move)
                self.respond("Illegal move: {}".format(board_move))
                raise RuntimeError("Illegal move given by engine")

            # move is legal; play it
            self.debug_msg("Color: " + board_color + " ")
            self.board.move(move,color)
            self.debug_msg("Move: {}\nBoard: \n{}\n".format(move, str(self.board.get_twoD_board())))
            move = self.board._point_to_coord(move)
            board_move = GoBoardUtil.format_point(move)
            self.respond(board_move)
            #the next 2 lines determine if game state is over -adam
            if GoBoardUtil.generate_random_move(self.board, GoBoardUtil.opponent(color)) == None:
                self.final_score_cmd([])
        except Exception as e:
            self.respond('Error: {}'.format(str(e)))



# below is attempt to make easy error messaging that failed. - kaleb


'''
#input:
  issue: int, representing which error
     1: occupied - stone already there
     2: wrong number of args - eg 'play c3'
     3: wrong colour - eg 'play f a1'
     4: wrong coordinate - eg "play w a99'
     5: capture - taking last liberty 
     6: suicide
 color: int, representing the color
 c: int, coordinates of play
 args: string. contains color and coords
  

'''
'''
def player_errors(issue, color, c, args):
    #arg=args[0]
    if issue == 1:
        print('illegal move: %s %s alread occupied'%(GoBoardUtil.int_to_color(color), coord_to_position(c)))
    elif issue == 2:
        print(' ', arg, " wrong number of arguments") 
    elif issue == 3:
        print('  %s wrong color'%coord_to_position(c))
    elif issue == 4:
        print('illegal move: [colour] [locaton] wrong coordinate')
    elif issue == 5:
        print('illegal move: [colour] [locaton] captures')
    elif issue == 6:
        print('illegal move: [colour] [locaton] alread occupied')
    else:
        print('bruh whatd you do')

def coord_to_position(coord):
    column_letters = "abcdefghjklmnopqrstuvwxyz"
    if coord is None:
        return "pass"
    row, col = coord
    if not 0 <= row < 25 or not 0 <= col < 25:
        raise ValueError
        #print("yo waddup")
    return column_letters[col-1]+ str(row) 
  '''          

<|MERGE_RESOLUTION|>--- conflicted
+++ resolved
@@ -148,13 +148,8 @@
         False otherwise
         """
         if cmd in self.argmap and self.argmap[cmd][0] > argnum:
-<<<<<<< HEAD
-                #print("yoyoyo what up from the south side", self.argmap[cmd][1]) #kaleb
                 #self.error(self.argmap[cmd][1])
-=======
-             #   print("yoyoyo what up from the south side", self.argmap[cmd][1]) #kaleb
                 self.error(self.argmap[cmd][1])
->>>>>>> 942c6de5
                 return True
         return False
 
